--- conflicted
+++ resolved
@@ -35,43 +35,12 @@
 import * as openidClient from 'openid-client';
 import { URL } from 'url';
 
-// Google Auth client
-<<<<<<< HEAD
-let googleConfig: openidClient.Configuration | undefined;
-
-async function getGoogleConfig() {
-  if (googleConfig) {
-    return googleConfig;
-  }
-
-=======
-let googleConfig: openidClient.Configuration;
-
-(async () => {
->>>>>>> 2c84cc1b
   try {
     const clientMetadata = {
         client_secret: process.env.GOOGLE_CLIENT_SECRET!,
         redirect_uris: ['http://localhost:5000/api/auth/google/callback'],
         response_types: ['code'],
     };
-<<<<<<< HEAD
-    const config = await openidClient.discovery(new URL('https://accounts.google.com'), process.env.GOOGLE_CLIENT_ID!, clientMetadata);
-    googleConfig = config;
-    return config;
-  } catch (error) {
-    console.error('Failed to discover google openid configuration', error);
-    throw new Error('Failed to configure Google authentication');
-  }
-}
-=======
-    googleConfig = await openidClient.discovery(new URL('https://accounts.google.com'), process.env.GOOGLE_CLIENT_ID!, clientMetadata);
-  } catch (error) {
-    console.error('Failed to discover google openid configuration', error);
-    process.exit(1);
-  }
-})();
->>>>>>> 2c84cc1b
 
 
 export async function registerRoutes(app: Express): Promise<Server> {
@@ -79,60 +48,10 @@
   app.get('/api/health', (req, res) => {
     res.status(200).json({ status: 'ok', timestamp: new Date().toISOString() });
   });
-<<<<<<< HEAD
-  app.get('/api/auth/google', async (req, res, next) => {
-    try {
-      const config = await getGoogleConfig();
-      const code_verifier = openidClient.randomPKCECodeVerifier();
-      const code_challenge = await openidClient.calculatePKCECodeChallenge(code_verifier);
-      const scope = 'openid email profile';
-
-      const authUrl = openidClient.buildAuthorizationUrl(config, {
-        scope,
-        code_challenge,
-        code_challenge_method: 'S256',
-      });
-
-      res.cookie('code_verifier', code_verifier, { httpOnly: true, secure: process.env.NODE_ENV === 'production', sameSite: 'lax' });
-      res.redirect(authUrl.href);
-    } catch (error) {
-        next(error);
-    }
-  });
-=======
-  app.get('/api/auth/google', async (req, res) => {
-    const code_verifier = openidClient.randomPKCECodeVerifier();
-    const code_challenge = await openidClient.calculatePKCECodeChallenge(code_verifier);
-    const scope = 'openid email profile';
-
-    const authUrl = openidClient.buildAuthorizationUrl(googleConfig, {
-      scope,
-      code_challenge,
-      code_challenge_method: 'S256',
-    });
-
-    res.cookie('code_verifier', code_verifier, { httpOnly: true });
-    res.redirect(authUrl.href);
-  });
-
-  app.get('/api/auth/google/callback', async (req, res) => {
-    const code_verifier = req.cookies.code_verifier;
->>>>>>> 2c84cc1b
+
 
   app.get('/api/auth/google/callback', async (req, res, next) => {
     try {
-<<<<<<< HEAD
-        const config = await getGoogleConfig();
-        const code_verifier = req.cookies.code_verifier;
-        const currentUrl = `${req.protocol}://${req.get('host')}${req.originalUrl}`;
-        const tokenSet = await openidClient.authorizationCodeGrant(config, new URL(currentUrl), { pkceCodeVerifier: code_verifier });
-        const claims = tokenSet.claims();
-=======
-      const currentUrl = `${req.protocol}://${req.get('host')}${req.originalUrl}`;
-      const tokenSet = await openidClient.authorizationCodeGrant(googleConfig, new URL(currentUrl), { pkceCodeVerifier: code_verifier });
-      const claims = tokenSet.claims();
->>>>>>> 2c84cc1b
-
       let user = await storage.getUserByEmail(claims.email!);
 
       if (!user) {
