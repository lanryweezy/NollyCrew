import type { Express } from "express";
import { createServer, type Server } from "http";
import bcrypt from "bcryptjs";
import jwt from "jsonwebtoken";
import { storage } from "./storage";
import { insertUserSchema, insertUserRoleSchema, insertJobSchema, insertProjectSchema, insertJobApplicationSchema } from "@shared/schema";
import { z } from "zod";
import paystackapi from 'paystack-api';

// JWT secret - in production this should be from environment
const JWT_SECRET = process.env.JWT_SECRET || "your-super-secret-jwt-key";

// Auth middleware
const authenticateToken = async (req: any, res: any, next: any) => {
  const authHeader = req.headers['authorization'];
  const token = authHeader && authHeader.split(' ')[1];

  if (!token) {
    return res.status(401).json({ error: 'Access token required' });
  }

  try {
    const decoded = jwt.verify(token, JWT_SECRET) as any;
    const user = await storage.getUser(decoded.userId);
    if (!user) {
      return res.status(401).json({ error: 'Invalid token' });
    }
    req.user = user;
    next();
  } catch (error) {
    return res.status(403).json({ error: 'Invalid token' });
  }
};

import * as openidClient from 'openid-client';
import { URL } from 'url';

<<<<<<< HEAD
// Google Auth client
let googleConfig: openidClient.Configuration | undefined;

async function getGoogleConfig() {
  if (googleConfig) {
    return googleConfig;
  }

=======
>>>>>>> 4d660a60
  try {
    const clientMetadata = {
        client_secret: process.env.GOOGLE_CLIENT_SECRET!,
        redirect_uris: ['http://localhost:5000/api/auth/google/callback'],
        response_types: ['code'],
    };
<<<<<<< HEAD
    const config = await openidClient.discovery(new URL('https://accounts.google.com'), process.env.GOOGLE_CLIENT_ID!, clientMetadata);
    googleConfig = config;
    return config;
  } catch (error) {
    console.error('Failed to discover google openid configuration', error);
    throw new Error('Failed to configure Google authentication');
  }
}
=======
>>>>>>> 4d660a60


export async function registerRoutes(app: Express): Promise<Server> {
  // Health check endpoint for Render
  app.get('/api/health', (req, res) => {
    res.status(200).json({ status: 'ok', timestamp: new Date().toISOString() });
  });
<<<<<<< HEAD
  app.get('/api/auth/google', async (req, res, next) => {
    try {
      const config = await getGoogleConfig();
      const code_verifier = openidClient.randomPKCECodeVerifier();
      const code_challenge = await openidClient.calculatePKCECodeChallenge(code_verifier);
      const scope = 'openid email profile';

      const authUrl = openidClient.buildAuthorizationUrl(config, {
        scope,
        code_challenge,
        code_challenge_method: 'S256',
      });
=======


  app.get('/api/auth/google/callback', async (req, res, next) => {
    try {
      let user = await storage.getUserByEmail(claims.email!);

      if (!user) {
        const newUser = {
          email: claims.email!,
          firstName: claims.given_name || '',
          lastName: claims.family_name || '',
          avatar: claims.picture || null,
        };
        // Create a dummy password hash, as it's required by the schema
        const passwordHash = await bcrypt.hash(openidClient.randomNonce(), 10);
        user = await storage.createUser({ ...newUser, passwordHash });
      }
>>>>>>> 4d660a60

      res.cookie('code_verifier', code_verifier, { httpOnly: true, secure: process.env.NODE_ENV === 'production', sameSite: 'lax' });
      res.redirect(authUrl.href);
    } catch (error) {
        next(error);
    }
  });

  app.get('/api/auth/google/callback', async (req, res, next) => {
    try {
        const config = await getGoogleConfig();
        const code_verifier = req.cookies.code_verifier;
        const currentUrl = `${req.protocol}://${req.get('host')}${req.originalUrl}`;
        const tokenSet = await openidClient.authorizationCodeGrant(config, new URL(currentUrl), { pkceCodeVerifier: code_verifier });
        const claims = tokenSet.claims();

        let user = await storage.getUserByEmail(claims.email!);

        if (!user) {
          const newUser = {
            email: claims.email!,
            firstName: claims.given_name || '',
            lastName: claims.family_name || '',
            avatar: claims.picture || null,
          };
          // Create a dummy password hash, as it's required by the schema
          const passwordHash = await bcrypt.hash(openidClient.randomNonce(), 10);
          user = await storage.createUser({ ...newUser, passwordHash });
        }

        const token = jwt.sign(
          { userId: user.id, email: user.email },
          JWT_SECRET,
          { expiresIn: '7d' }
        );

        res.redirect(`/?token=${token}`);
    } catch (error) {
      next(error);
    }
  });

  // Authentication routes
  app.post('/api/auth/register', async (req, res) => {
    try {
      const userData = insertUserSchema.parse(req.body);
      
      // Check if user already exists
      const existingUser = await storage.getUserByEmail(userData.email);
      if (existingUser) {
        return res.status(400).json({ error: 'User already exists with this email' });
      }

      // Hash the password
      const saltRounds = 10;
      const passwordHash = await bcrypt.hash(userData.password, saltRounds);

      // Create user with hashed password
      const { password, ...userDataWithoutPassword } = userData;
      const user = await storage.createUser({
        ...userDataWithoutPassword,
        passwordHash
      });

      // Generate JWT token
      const token = jwt.sign(
        { userId: user.id, email: user.email }, 
        JWT_SECRET, 
        { expiresIn: '7d' }
      );

      // Return user without password
      const { passwordHash: _, ...userWithoutPassword } = user;
      res.status(201).json({ user: userWithoutPassword, token });
    } catch (error) {
      console.error('Registration error:', error);
      if (error instanceof z.ZodError) {
        return res.status(400).json({ error: 'Invalid input data', details: error.errors });
      }
      res.status(500).json({ error: 'Internal server error' });
    }
  });

  app.post('/api/auth/login', async (req, res) => {
    try {
      const { email, password } = req.body;
      
      if (!email || !password) {
        return res.status(400).json({ error: 'Email and password are required' });
      }

      // Find user by email
      const user = await storage.getUserByEmail(email);
      if (!user) {
        return res.status(401).json({ error: 'Invalid credentials' });
      }

      // Verify password
      const isValidPassword = await bcrypt.compare(password, user.passwordHash);
      if (!isValidPassword) {
        return res.status(401).json({ error: 'Invalid credentials' });
      }

      // Generate JWT token
      const token = jwt.sign(
        { userId: user.id, email: user.email }, 
        JWT_SECRET, 
        { expiresIn: '7d' }
      );

      // Return user without password
      const { passwordHash: _, ...userWithoutPassword } = user;
      res.json({ user: userWithoutPassword, token });
    } catch (error) {
      console.error('Login error:', error);
      res.status(500).json({ error: 'Internal server error' });
    }
  });

  app.get('/api/auth/me', authenticateToken, async (req: any, res) => {
    try {
      const userRoles = await storage.getUserRoles(req.user.id);
      const { passwordHash: _, ...userWithoutPassword } = req.user;
      res.json({ user: userWithoutPassword, roles: userRoles });
    } catch (error) {
      console.error('Get user error:', error);
      res.status(500).json({ error: 'Internal server error' });
    }
  });

  // Paystack Payment Routes
  const paystack = paystackapi(process.env.PAYSTACK_SECRET_KEY);

  app.post('/api/payment/paystack/initialize', authenticateToken, async (req: any, res) => {
    try {
      const { amount, email } = req.body;

      if (!amount || !email) {
        return res.status(400).json({ error: 'Amount and email are required' });
      }

      const response = await paystack.transaction.initialize({
        amount: amount * 100, // amount in kobo
        email,
        callback_url: 'http://localhost:5000/api/payment/paystack/callback',
      });

      res.json({ authorization_url: response.data.authorization_url });
    } catch (error) {
      console.error('Paystack initialization error:', error);
      res.status(500).json({ error: 'Internal server error' });
    }
  });

  app.get('/api/payment/paystack/callback', async (req, res) => {
    try {
      const { reference } = req.query;
      const response = await paystack.transaction.verify({ reference });

      if (response.data.status === 'success') {
        // Payment was successful, you can update your database here
        res.redirect('/payment/success');
      } else {
        res.redirect('/payment/error');
      }
    } catch (error) {
      console.error('Paystack callback error:', error);
      res.status(500).json({ error: 'Internal server error' });
    }
  });

  // User roles routes
  app.get('/api/users/:userId/roles', authenticateToken, async (req: any, res) => {
    try {
      const { userId } = req.params;
      
      // Users can only view their own roles unless admin (future feature)
      if (userId !== req.user.id) {
        return res.status(403).json({ error: 'Access denied' });
      }

      const roles = await storage.getUserRoles(userId);
      res.json({ roles });
    } catch (error) {
      console.error('Get user roles error:', error);
      res.status(500).json({ error: 'Internal server error' });
    }
  });

  app.post('/api/users/:userId/roles', authenticateToken, async (req: any, res) => {
    try {
      const { userId } = req.params;
      
      // Users can only add roles to their own profile
      if (userId !== req.user.id) {
        return res.status(403).json({ error: 'Access denied' });
      }

      const roleData = insertUserRoleSchema.parse({
        ...req.body,
        userId
      });

      // Check if user already has this role
      const existingRoles = await storage.getUserRoles(userId);
      const hasRole = existingRoles.some(r => r.role === roleData.role);
      if (hasRole) {
        return res.status(400).json({ error: 'User already has this role' });
      }

      const role = await storage.createUserRole(roleData);
      res.status(201).json({ role });
    } catch (error) {
      console.error('Create user role error:', error);
      if (error instanceof z.ZodError) {
        return res.status(400).json({ error: 'Invalid input data', details: error.errors });
      }
      res.status(500).json({ error: 'Internal server error' });
    }
  });

  app.put('/api/users/:userId/roles/:roleId', authenticateToken, async (req: any, res) => {
    try {
      const { userId, roleId } = req.params;
      
      if (userId !== req.user.id) {
        return res.status(403).json({ error: 'Access denied' });
      }

      const updates = req.body;
      const updatedRole = await storage.updateUserRole(roleId, updates);
      
      if (!updatedRole) {
        return res.status(404).json({ error: 'Role not found' });
      }

      res.json({ role: updatedRole });
    } catch (error) {
      console.error('Update user role error:', error);
      res.status(500).json({ error: 'Internal server error' });
    }
  });

  // Jobs routes
  app.get('/api/jobs', async (req, res) => {
    try {
      const { type, location, isActive, limit } = req.query;
      const filters: any = {};
      
      if (type) filters.type = type as string;
      if (location) filters.location = location as string;
      if (isActive !== undefined) filters.isActive = isActive === 'true';
      if (limit) filters.limit = parseInt(limit as string);

      const jobs = await storage.getJobs(filters);
      res.json({ jobs });
    } catch (error) {
      console.error('Get jobs error:', error);
      res.status(500).json({ error: 'Internal server error' });
    }
  });

  app.post('/api/jobs', authenticateToken, async (req: any, res) => {
    try {
      const jobData = insertJobSchema.parse({
        ...req.body,
        postedById: req.user.id
      });

      const job = await storage.createJob(jobData);
      res.status(201).json({ job });
    } catch (error) {
      console.error('Create job error:', error);
      if (error instanceof z.ZodError) {
        return res.status(400).json({ error: 'Invalid input data', details: error.errors });
      }
      res.status(500).json({ error: 'Internal server error' });
    }
  });

  app.get('/api/jobs/:jobId', async (req, res) => {
    try {
      const { jobId } = req.params;
      const job = await storage.getJob(jobId);
      
      if (!job) {
        return res.status(404).json({ error: 'Job not found' });
      }

      res.json({ job });
    } catch (error) {
      console.error('Get job error:', error);
      res.status(500).json({ error: 'Internal server error' });
    }
  });

  // Job applications routes
  app.post('/api/jobs/:jobId/apply', authenticateToken, async (req: any, res) => {
    try {
      const { jobId } = req.params;
      
      // Check if job exists
      const job = await storage.getJob(jobId);
      if (!job) {
        return res.status(404).json({ error: 'Job not found' });
      }

      // Check if user already applied
      const existingApplications = await storage.getJobApplications({ 
        jobId, 
        applicantId: req.user.id 
      });
      if (existingApplications.length > 0) {
        return res.status(400).json({ error: 'You have already applied to this job' });
      }

      const applicationData = insertJobApplicationSchema.parse({
        ...req.body,
        jobId,
        applicantId: req.user.id
      });

      const application = await storage.createJobApplication(applicationData);
      res.status(201).json({ application });
    } catch (error) {
      console.error('Apply to job error:', error);
      if (error instanceof z.ZodError) {
        return res.status(400).json({ error: 'Invalid input data', details: error.errors });
      }
      res.status(500).json({ error: 'Internal server error' });
    }
  });

  app.get('/api/users/:userId/applications', authenticateToken, async (req: any, res) => {
    try {
      const { userId } = req.params;
      
      if (userId !== req.user.id) {
        return res.status(403).json({ error: 'Access denied' });
      }

      const applications = await storage.getJobApplications({ applicantId: userId });
      res.json({ applications });
    } catch (error) {
      console.error('Get user applications error:', error);
      res.status(500).json({ error: 'Internal server error' });
    }
  });

  // Projects routes
  app.get('/api/projects', async (req, res) => {
    try {
      const { status, createdById, limit } = req.query;
      const filters: any = {};
      
      if (status) filters.status = status as string;
      if (createdById) filters.createdById = createdById as string;
      if (limit) filters.limit = parseInt(limit as string);

      const projects = await storage.getProjects(filters);
      res.json({ projects });
    } catch (error) {
      console.error('Get projects error:', error);
      res.status(500).json({ error: 'Internal server error' });
    }
  });

  app.post('/api/projects', authenticateToken, async (req: any, res) => {
    try {
      const projectData = insertProjectSchema.parse({
        ...req.body,
        createdById: req.user.id
      });

      const project = await storage.createProject(projectData);
      res.status(201).json({ project });
    } catch (error) {
      console.error('Create project error:', error);
      if (error instanceof z.ZodError) {
        return res.status(400).json({ error: 'Invalid input data', details: error.errors });
      }
      res.status(500).json({ error: 'Internal server error' });
    }
  });

  const httpServer = createServer(app);
  return httpServer;
}<|MERGE_RESOLUTION|>--- conflicted
+++ resolved
@@ -35,34 +35,14 @@
 import * as openidClient from 'openid-client';
 import { URL } from 'url';
 
-<<<<<<< HEAD
-// Google Auth client
-let googleConfig: openidClient.Configuration | undefined;
-
-async function getGoogleConfig() {
-  if (googleConfig) {
-    return googleConfig;
-  }
-
-=======
->>>>>>> 4d660a60
+
   try {
     const clientMetadata = {
         client_secret: process.env.GOOGLE_CLIENT_SECRET!,
         redirect_uris: ['http://localhost:5000/api/auth/google/callback'],
         response_types: ['code'],
     };
-<<<<<<< HEAD
-    const config = await openidClient.discovery(new URL('https://accounts.google.com'), process.env.GOOGLE_CLIENT_ID!, clientMetadata);
-    googleConfig = config;
-    return config;
-  } catch (error) {
-    console.error('Failed to discover google openid configuration', error);
-    throw new Error('Failed to configure Google authentication');
-  }
-}
-=======
->>>>>>> 4d660a60
+
 
 
 export async function registerRoutes(app: Express): Promise<Server> {
@@ -70,38 +50,7 @@
   app.get('/api/health', (req, res) => {
     res.status(200).json({ status: 'ok', timestamp: new Date().toISOString() });
   });
-<<<<<<< HEAD
-  app.get('/api/auth/google', async (req, res, next) => {
-    try {
-      const config = await getGoogleConfig();
-      const code_verifier = openidClient.randomPKCECodeVerifier();
-      const code_challenge = await openidClient.calculatePKCECodeChallenge(code_verifier);
-      const scope = 'openid email profile';
-
-      const authUrl = openidClient.buildAuthorizationUrl(config, {
-        scope,
-        code_challenge,
-        code_challenge_method: 'S256',
-      });
-=======
-
-
-  app.get('/api/auth/google/callback', async (req, res, next) => {
-    try {
-      let user = await storage.getUserByEmail(claims.email!);
-
-      if (!user) {
-        const newUser = {
-          email: claims.email!,
-          firstName: claims.given_name || '',
-          lastName: claims.family_name || '',
-          avatar: claims.picture || null,
-        };
-        // Create a dummy password hash, as it's required by the schema
-        const passwordHash = await bcrypt.hash(openidClient.randomNonce(), 10);
-        user = await storage.createUser({ ...newUser, passwordHash });
-      }
->>>>>>> 4d660a60
+
 
       res.cookie('code_verifier', code_verifier, { httpOnly: true, secure: process.env.NODE_ENV === 'production', sameSite: 'lax' });
       res.redirect(authUrl.href);
