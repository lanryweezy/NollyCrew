import { Card, CardContent, CardHeader, CardTitle } from "@/components/ui/card";
import { Badge } from "@/components/ui/badge";
import { 
  TrendingUp, 
  TrendingDown, 
  Users, 
  Briefcase, 
  Star, 
  DollarSign,
  Eye,
  MessageCircle
} from "lucide-react";

export interface StatCardProps {
  title: string;
  value: string | number;
  change?: number;
  changeLabel?: string;
  icon: React.ElementType;
  trend?: "up" | "down" | "neutral";
}

export interface DashboardStatsProps {
  userRole: "actor" | "crew" | "producer";
  stats: StatCardProps[];
}

function StatCard({ title, value, change, changeLabel, icon: Icon, trend = "neutral" }: StatCardProps) {
  const trendColor = {
    up: "text-green-600 dark:text-green-400",
    down: "text-red-600 dark:text-red-400",
    neutral: "text-muted-foreground"
  };

  const TrendIcon = trend === "up" ? TrendingUp : trend === "down" ? TrendingDown : null;

  return (
    <Card className="hover-elevate transition-all duration-200">
      <CardHeader className="flex flex-row items-center justify-between space-y-0 pb-2">
        <CardTitle className="text-sm font-medium">{title}</CardTitle>
        <Icon className="h-4 w-4 text-muted-foreground" />
      </CardHeader>
      <CardContent>
        <div className="text-2xl font-bold" data-testid={`stat-${title.toLowerCase().replace(/\s+/g, '-')}`}>
          {value}
        </div>
        {change !== undefined && (
          <div className={`flex items-center gap-1 text-xs ${trendColor[trend]} mt-1`}>
            {TrendIcon && <TrendIcon className="h-3 w-3" />}
            <span>
              {change > 0 ? '+' : ''}{change}%
            </span>
            {changeLabel && (
              <span className="text-muted-foreground">
                {changeLabel}
              </span>
            )}
          </div>
        )}
      </CardContent>
    </Card>
  );
}

export default function DashboardStats({ userRole, stats }: DashboardStatsProps) {
  // Fallback to empty array if stats is undefined
  const safeStats = stats || [];
  
  return (
    <div className="grid gap-4 md:grid-cols-2 lg:grid-cols-4" data-testid={`dashboard-stats-${userRole}`}>
      {safeStats.map((stat, index) => (
        <StatCard
          key={index}
          {...stat}
        />
      ))}
    </div>
  );
}

// Role-specific stat configurations
<<<<<<< HEAD
export const getStatsForRole = (role: "actor" | "crew" | "producer", data: any) => {
  const baseStats = {
    actor: [
      {
=======
export const getStatsForRole = (role: "actor" | "crew" | "producer"): StatCardProps[] => {
  const baseStats: Record<string, StatCardProps[]> = {
    actor: [
      {
        title: "Profile Views",
        value: "2,847",
        change: 12.5,
        changeLabel: "this month",
        icon: Eye,
        trend: "up"
      },
      {
>>>>>>> 2f6e5ebf
        title: "Applications Sent",
        value: data?.recentApplications?.length || 0,
        icon: Briefcase,
<<<<<<< HEAD
      },
      {
        title: "Unread Messages",
        value: data?.unreadMessagesCount || 0,
        icon: MessageCircle,
      },
      {
        title: "Profile Views",
        value: "Coming Soon",
        icon: Eye,
      },
      {
        title: "Average Rating",
        value: "Coming Soon",
        icon: Star,
=======
        trend: "down"
      },
      {
        title: "Average Rating",
        value: "4.8",
        change: 2.1,
        changeLabel: "improved",
        icon: Star,
        trend: "up"
      },
      {
        title: "Messages",
        value: 48,
        change: 18.7,
        changeLabel: "new this week",
        icon: MessageCircle,
        trend: "up"
>>>>>>> 2f6e5ebf
      }
    ],
    crew: [
      {
        title: "Active Projects",
        value: data?.recentProjects?.length || 0,
        icon: Briefcase,
<<<<<<< HEAD
      },
      {
        title: "Unread Messages",
        value: data?.unreadMessagesCount || 0,
        icon: MessageCircle,
      },
      {
        title: "Job Offers",
        value: "Coming Soon",
        icon: Briefcase,
      },
      {
        title: "Total Earnings",
        value: "Coming Soon",
        icon: DollarSign,
=======
        trend: "up"
      },
      {
        title: "Total Earnings",
        value: "₦2.4M",
        change: 15.3,
        changeLabel: "this quarter",
        icon: DollarSign,
        trend: "up"
      },
      {
        title: "Client Rating",
        value: "4.9",
        change: 3.2,
        changeLabel: "improved",
        icon: Star,
        trend: "up"
      },
      {
        title: "Active Projects",
        value: 6,
        change: 0,
        changeLabel: "ongoing",
        icon: Users,
        trend: "neutral"
>>>>>>> 2f6e5ebf
      }
    ],
    producer: [
      {
        title: "Active Projects",
        value: data?.recentProjects?.length || 0,
        icon: Briefcase,
<<<<<<< HEAD
      },
      {
        title: "Unread Messages",
        value: data?.unreadMessagesCount || 0,
        icon: MessageCircle,
=======
        trend: "up"
>>>>>>> 2f6e5ebf
      },
      {
        title: "Team Members",
        value: "Coming Soon",
        icon: Users,
<<<<<<< HEAD
=======
        trend: "up"
>>>>>>> 2f6e5ebf
      },
      {
        title: "Total Budget",
        value: "Coming Soon",
        icon: DollarSign,
<<<<<<< HEAD
=======
        trend: "up"
      },
      {
        title: "Completion Rate",
        value: "94%",
        change: 2.3,
        changeLabel: "improved",
        icon: Star,
        trend: "up"
>>>>>>> 2f6e5ebf
      }
    ]
  };

  // Return stats for the role, or default to actor stats if role not found
  return baseStats[role] || baseStats.actor;
};<|MERGE_RESOLUTION|>--- conflicted
+++ resolved
@@ -79,12 +79,6 @@
 }
 
 // Role-specific stat configurations
-<<<<<<< HEAD
-export const getStatsForRole = (role: "actor" | "crew" | "producer", data: any) => {
-  const baseStats = {
-    actor: [
-      {
-=======
 export const getStatsForRole = (role: "actor" | "crew" | "producer"): StatCardProps[] => {
   const baseStats: Record<string, StatCardProps[]> = {
     actor: [
@@ -97,11 +91,9 @@
         trend: "up"
       },
       {
->>>>>>> 2f6e5ebf
         title: "Applications Sent",
         value: data?.recentApplications?.length || 0,
         icon: Briefcase,
-<<<<<<< HEAD
       },
       {
         title: "Unread Messages",
@@ -117,7 +109,6 @@
         title: "Average Rating",
         value: "Coming Soon",
         icon: Star,
-=======
         trend: "down"
       },
       {
@@ -135,7 +126,6 @@
         changeLabel: "new this week",
         icon: MessageCircle,
         trend: "up"
->>>>>>> 2f6e5ebf
       }
     ],
     crew: [
@@ -143,7 +133,6 @@
         title: "Active Projects",
         value: data?.recentProjects?.length || 0,
         icon: Briefcase,
-<<<<<<< HEAD
       },
       {
         title: "Unread Messages",
@@ -159,7 +148,6 @@
         title: "Total Earnings",
         value: "Coming Soon",
         icon: DollarSign,
-=======
         trend: "up"
       },
       {
@@ -185,7 +173,6 @@
         changeLabel: "ongoing",
         icon: Users,
         trend: "neutral"
->>>>>>> 2f6e5ebf
       }
     ],
     producer: [
@@ -193,31 +180,23 @@
         title: "Active Projects",
         value: data?.recentProjects?.length || 0,
         icon: Briefcase,
-<<<<<<< HEAD
       },
       {
         title: "Unread Messages",
         value: data?.unreadMessagesCount || 0,
         icon: MessageCircle,
-=======
-        trend: "up"
->>>>>>> 2f6e5ebf
+        trend: "up"
       },
       {
         title: "Team Members",
         value: "Coming Soon",
         icon: Users,
-<<<<<<< HEAD
-=======
-        trend: "up"
->>>>>>> 2f6e5ebf
+        trend: "up"
       },
       {
         title: "Total Budget",
         value: "Coming Soon",
         icon: DollarSign,
-<<<<<<< HEAD
-=======
         trend: "up"
       },
       {
@@ -227,7 +206,6 @@
         changeLabel: "improved",
         icon: Star,
         trend: "up"
->>>>>>> 2f6e5ebf
       }
     ]
   };
